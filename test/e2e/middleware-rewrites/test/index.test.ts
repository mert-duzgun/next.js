--- conflicted
+++ resolved
@@ -4,13 +4,8 @@
 import cheerio from 'cheerio'
 import webdriver from 'next-webdriver'
 import { NextInstance } from 'test/lib/next-modes/base'
-<<<<<<< HEAD
-import { check, fetchViaHTTP } from 'next-test-utils'
+import { check, fetchViaHTTP, retry } from 'next-test-utils'
 import { createNext, FileRef, isNextDeploy, isNextDev } from 'e2e-utils'
-=======
-import { check, fetchViaHTTP, retry } from 'next-test-utils'
-import { createNext, FileRef } from 'e2e-utils'
->>>>>>> 76b0a119
 import escapeStringRegexp from 'escape-string-regexp'
 import { Request } from 'playwright'
 
