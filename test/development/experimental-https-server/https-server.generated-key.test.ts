--- conflicted
+++ resolved
@@ -1,11 +1,6 @@
 import { createNextDescribe } from 'e2e-utils'
-<<<<<<< HEAD
-import { Agent } from 'next/src/compiled/undici'
-import { renderViaHTTP } from 'next-test-utils'
-=======
-import https from 'https'
+import { Agent } from 'https'
 import { renderViaHTTP, shouldRunTurboDevTest } from 'next-test-utils'
->>>>>>> 354705d1
 
 createNextDescribe(
   'experimental-https-server (generated certificate)',
@@ -22,7 +17,7 @@
       it('only runs on CI as it requires administrator privileges', () => {})
       return
     }
-    const dispatcher = new Agent({ connect: { rejectUnauthorized: false } })
+    const dispatcher = new Agent({ rejectUnauthorized: false })
 
     it('should successfully load the app in app dir', async () => {
       expect(next.url).toInclude('https://')
